// !$*UTF8*$!
{
	archiveVersion = 1;
	classes = {
	};
	objectVersion = 46;
	objects = {

/* Begin PBXBuildFile section */
		2140781E209B629000FBFDCC /* TimeSliderExample.swift in Sources */ = {isa = PBXBuildFile; fileRef = 2140781D209B629000FBFDCC /* TimeSliderExample.swift */; };
		8800656E2228577A00F76945 /* TemplatePickerExample.swift in Sources */ = {isa = PBXBuildFile; fileRef = 8800656D2228577A00F76945 /* TemplatePickerExample.swift */; };
		883904441DF6022A001F3188 /* Main.storyboard in Resources */ = {isa = PBXBuildFile; fileRef = 883904421DF6022A001F3188 /* Main.storyboard */; };
		883904461DF6022A001F3188 /* Assets.xcassets in Resources */ = {isa = PBXBuildFile; fileRef = 883904451DF6022A001F3188 /* Assets.xcassets */; };
		883904491DF6022A001F3188 /* LaunchScreen.storyboard in Resources */ = {isa = PBXBuildFile; fileRef = 883904471DF6022A001F3188 /* LaunchScreen.storyboard */; };
		883904511DF60296001F3188 /* ArcGIS.framework in Frameworks */ = {isa = PBXBuildFile; fileRef = 883904501DF60296001F3188 /* ArcGIS.framework */; };
		883904521DF60296001F3188 /* ArcGIS.framework in Embed Frameworks */ = {isa = PBXBuildFile; fileRef = 883904501DF60296001F3188 /* ArcGIS.framework */; settings = {ATTRIBUTES = (CodeSignOnCopy, RemoveHeadersOnCopy, ); }; };
		883EA74B20741A56006D6F72 /* PopupExample.swift in Sources */ = {isa = PBXBuildFile; fileRef = 883EA74A20741A56006D6F72 /* PopupExample.swift */; };
		88A01D7D1EA188EF00CD9621 /* ArcGISToolkit.framework in Frameworks */ = {isa = PBXBuildFile; fileRef = 88B689A41E96E9AC00B67FAB /* ArcGISToolkit.framework */; };
		88A01D7E1EA188EF00CD9621 /* ArcGISToolkit.framework in Embed Frameworks */ = {isa = PBXBuildFile; fileRef = 88B689A41E96E9AC00B67FAB /* ArcGISToolkit.framework */; settings = {ATTRIBUTES = (CodeSignOnCopy, RemoveHeadersOnCopy, ); }; };
		88B689C81E96EDF400B67FAB /* AppDelegate.swift in Sources */ = {isa = PBXBuildFile; fileRef = 88B689BE1E96EDF400B67FAB /* AppDelegate.swift */; };
		88B689C91E96EDF400B67FAB /* ExamplesViewController.swift in Sources */ = {isa = PBXBuildFile; fileRef = 88B689BF1E96EDF400B67FAB /* ExamplesViewController.swift */; };
		88B689CB1E96EDF400B67FAB /* MeasureExample.swift in Sources */ = {isa = PBXBuildFile; fileRef = 88B689C11E96EDF400B67FAB /* MeasureExample.swift */; };
		88B689CE1E96EDF400B67FAB /* ScalebarExample.swift in Sources */ = {isa = PBXBuildFile; fileRef = 88B689C41E96EDF400B67FAB /* ScalebarExample.swift */; };
		88B689D11E96EDF400B67FAB /* VCListViewController.swift in Sources */ = {isa = PBXBuildFile; fileRef = 88B689C71E96EDF400B67FAB /* VCListViewController.swift */; };
<<<<<<< HEAD
		88B9B30020850506007ED1C5 /* SketchExample.swift in Sources */ = {isa = PBXBuildFile; fileRef = 88B9B2FF20850506007ED1C5 /* SketchExample.swift */; };
=======
>>>>>>> 14a9adc5
		88DBC2A11FE83D6000255921 /* JobManagerExample.swift in Sources */ = {isa = PBXBuildFile; fileRef = 88DBC2A01FE83D6000255921 /* JobManagerExample.swift */; };
		E46893271FEDAE29008ADA79 /* CompassExample.swift in Sources */ = {isa = PBXBuildFile; fileRef = E46893261FEDAE29008ADA79 /* CompassExample.swift */; };
		E48405751E9BE7E600927208 /* LegendExample.swift in Sources */ = {isa = PBXBuildFile; fileRef = E48405741E9BE7E600927208 /* LegendExample.swift */; };
/* End PBXBuildFile section */

/* Begin PBXContainerItemProxy section */
		88A01D7F1EA188EF00CD9621 /* PBXContainerItemProxy */ = {
			isa = PBXContainerItemProxy;
			containerPortal = 88B6899F1E96E9AB00B67FAB /* ArcGISToolkit.xcodeproj */;
			proxyType = 1;
			remoteGlobalIDString = 8812336F1DF601A700B2EA8E;
			remoteInfo = ArcGISToolkit;
		};
		88B689A31E96E9AC00B67FAB /* PBXContainerItemProxy */ = {
			isa = PBXContainerItemProxy;
			containerPortal = 88B6899F1E96E9AB00B67FAB /* ArcGISToolkit.xcodeproj */;
			proxyType = 2;
			remoteGlobalIDString = 881233701DF601A700B2EA8E;
			remoteInfo = ArcGISToolkit;
		};
		88B689A51E96E9E000B67FAB /* PBXContainerItemProxy */ = {
			isa = PBXContainerItemProxy;
			containerPortal = 88B6899F1E96E9AB00B67FAB /* ArcGISToolkit.xcodeproj */;
			proxyType = 1;
			remoteGlobalIDString = 8812336F1DF601A700B2EA8E;
			remoteInfo = ArcGISToolkit;
		};
/* End PBXContainerItemProxy section */

/* Begin PBXCopyFilesBuildPhase section */
		883904531DF60296001F3188 /* Embed Frameworks */ = {
			isa = PBXCopyFilesBuildPhase;
			buildActionMask = 2147483647;
			dstPath = "";
			dstSubfolderSpec = 10;
			files = (
				88A01D7E1EA188EF00CD9621 /* ArcGISToolkit.framework in Embed Frameworks */,
				883904521DF60296001F3188 /* ArcGIS.framework in Embed Frameworks */,
			);
			name = "Embed Frameworks";
			runOnlyForDeploymentPostprocessing = 0;
		};
/* End PBXCopyFilesBuildPhase section */

/* Begin PBXFileReference section */
		2140781D209B629000FBFDCC /* TimeSliderExample.swift */ = {isa = PBXFileReference; fileEncoding = 4; lastKnownFileType = sourcecode.swift; path = TimeSliderExample.swift; sourceTree = "<group>"; };
		8800656D2228577A00F76945 /* TemplatePickerExample.swift */ = {isa = PBXFileReference; fileEncoding = 4; lastKnownFileType = sourcecode.swift; path = TemplatePickerExample.swift; sourceTree = "<group>"; };
		8839043B1DF6022A001F3188 /* ArcGISToolkitExamples.app */ = {isa = PBXFileReference; explicitFileType = wrapper.application; includeInIndex = 0; path = ArcGISToolkitExamples.app; sourceTree = BUILT_PRODUCTS_DIR; };
		883904431DF6022A001F3188 /* Base */ = {isa = PBXFileReference; lastKnownFileType = file.storyboard; name = Base; path = Base.lproj/Main.storyboard; sourceTree = "<group>"; };
		883904451DF6022A001F3188 /* Assets.xcassets */ = {isa = PBXFileReference; lastKnownFileType = folder.assetcatalog; path = Assets.xcassets; sourceTree = "<group>"; };
		883904481DF6022A001F3188 /* Base */ = {isa = PBXFileReference; lastKnownFileType = file.storyboard; name = Base; path = Base.lproj/LaunchScreen.storyboard; sourceTree = "<group>"; };
		8839044A1DF6022A001F3188 /* Info.plist */ = {isa = PBXFileReference; lastKnownFileType = text.plist.xml; path = Info.plist; sourceTree = "<group>"; };
		883904501DF60296001F3188 /* ArcGIS.framework */ = {isa = PBXFileReference; lastKnownFileType = wrapper.framework; name = ArcGIS.framework; path = $HOME/Library/SDKs/ArcGIS/iOS/Frameworks/Dynamic/ArcGIS.framework; sourceTree = "<absolute>"; };
		883EA74A20741A56006D6F72 /* PopupExample.swift */ = {isa = PBXFileReference; fileEncoding = 4; lastKnownFileType = sourcecode.swift; path = PopupExample.swift; sourceTree = "<group>"; };
		88B6899F1E96E9AB00B67FAB /* ArcGISToolkit.xcodeproj */ = {isa = PBXFileReference; lastKnownFileType = "wrapper.pb-project"; name = ArcGISToolkit.xcodeproj; path = ../Toolkit/ArcGISToolkit.xcodeproj; sourceTree = "<group>"; };
		88B689BE1E96EDF400B67FAB /* AppDelegate.swift */ = {isa = PBXFileReference; fileEncoding = 4; lastKnownFileType = sourcecode.swift; path = AppDelegate.swift; sourceTree = "<group>"; };
		88B689BF1E96EDF400B67FAB /* ExamplesViewController.swift */ = {isa = PBXFileReference; fileEncoding = 4; lastKnownFileType = sourcecode.swift; path = ExamplesViewController.swift; sourceTree = "<group>"; };
		88B689C11E96EDF400B67FAB /* MeasureExample.swift */ = {isa = PBXFileReference; fileEncoding = 4; lastKnownFileType = sourcecode.swift; path = MeasureExample.swift; sourceTree = "<group>"; };
		88B689C41E96EDF400B67FAB /* ScalebarExample.swift */ = {isa = PBXFileReference; fileEncoding = 4; lastKnownFileType = sourcecode.swift; path = ScalebarExample.swift; sourceTree = "<group>"; };
		88B689C71E96EDF400B67FAB /* VCListViewController.swift */ = {isa = PBXFileReference; fileEncoding = 4; lastKnownFileType = sourcecode.swift; path = VCListViewController.swift; sourceTree = "<group>"; };
<<<<<<< HEAD
		88B9B2FF20850506007ED1C5 /* SketchExample.swift */ = {isa = PBXFileReference; fileEncoding = 4; lastKnownFileType = sourcecode.swift; path = SketchExample.swift; sourceTree = "<group>"; };
=======
>>>>>>> 14a9adc5
		88DBC2A01FE83D6000255921 /* JobManagerExample.swift */ = {isa = PBXFileReference; lastKnownFileType = sourcecode.swift; path = JobManagerExample.swift; sourceTree = "<group>"; };
		E46893261FEDAE29008ADA79 /* CompassExample.swift */ = {isa = PBXFileReference; lastKnownFileType = sourcecode.swift; path = CompassExample.swift; sourceTree = "<group>"; };
		E48405741E9BE7E600927208 /* LegendExample.swift */ = {isa = PBXFileReference; fileEncoding = 4; lastKnownFileType = sourcecode.swift; path = LegendExample.swift; sourceTree = "<group>"; };
/* End PBXFileReference section */

/* Begin PBXFrameworksBuildPhase section */
		883904381DF6022A001F3188 /* Frameworks */ = {
			isa = PBXFrameworksBuildPhase;
			buildActionMask = 2147483647;
			files = (
				88A01D7D1EA188EF00CD9621 /* ArcGISToolkit.framework in Frameworks */,
				883904511DF60296001F3188 /* ArcGIS.framework in Frameworks */,
			);
			runOnlyForDeploymentPostprocessing = 0;
		};
/* End PBXFrameworksBuildPhase section */

/* Begin PBXGroup section */
		883904321DF6022A001F3188 = {
			isa = PBXGroup;
			children = (
				88B6899F1E96E9AB00B67FAB /* ArcGISToolkit.xcodeproj */,
				883904501DF60296001F3188 /* ArcGIS.framework */,
				8839043D1DF6022A001F3188 /* ArcGISToolkitExamples */,
				8839043C1DF6022A001F3188 /* Products */,
			);
			sourceTree = "<group>";
		};
		8839043C1DF6022A001F3188 /* Products */ = {
			isa = PBXGroup;
			children = (
				8839043B1DF6022A001F3188 /* ArcGISToolkitExamples.app */,
			);
			name = Products;
			sourceTree = "<group>";
		};
		8839043D1DF6022A001F3188 /* ArcGISToolkitExamples */ = {
			isa = PBXGroup;
			children = (
				883904421DF6022A001F3188 /* Main.storyboard */,
				883904451DF6022A001F3188 /* Assets.xcassets */,
				883904471DF6022A001F3188 /* LaunchScreen.storyboard */,
				8839044A1DF6022A001F3188 /* Info.plist */,
				88B689BE1E96EDF400B67FAB /* AppDelegate.swift */,
				88B689BF1E96EDF400B67FAB /* ExamplesViewController.swift */,
				88B689C71E96EDF400B67FAB /* VCListViewController.swift */,
				88B689D21E96EDFE00B67FAB /* Examples */,
			);
			path = ArcGISToolkitExamples;
			sourceTree = "<group>";
		};
		88B689A01E96E9AB00B67FAB /* Products */ = {
			isa = PBXGroup;
			children = (
				88B689A41E96E9AC00B67FAB /* ArcGISToolkit.framework */,
			);
			name = Products;
			sourceTree = "<group>";
		};
		88B689D21E96EDFE00B67FAB /* Examples */ = {
			isa = PBXGroup;
			children = (
				E46893261FEDAE29008ADA79 /* CompassExample.swift */,
				E48405741E9BE7E600927208 /* LegendExample.swift */,
				88B689C11E96EDF400B67FAB /* MeasureExample.swift */,
				88B689C41E96EDF400B67FAB /* ScalebarExample.swift */,
				88DBC2A01FE83D6000255921 /* JobManagerExample.swift */,
<<<<<<< HEAD
				88B9B2FF20850506007ED1C5 /* SketchExample.swift */,
=======
				2140781D209B629000FBFDCC /* TimeSliderExample.swift */,
				883EA74A20741A56006D6F72 /* PopupExample.swift */,
				8800656D2228577A00F76945 /* TemplatePickerExample.swift */,
>>>>>>> 14a9adc5
			);
			name = Examples;
			sourceTree = "<group>";
		};
/* End PBXGroup section */

/* Begin PBXNativeTarget section */
		8839043A1DF6022A001F3188 /* ArcGISToolkitExamples */ = {
			isa = PBXNativeTarget;
			buildConfigurationList = 8839044D1DF6022A001F3188 /* Build configuration list for PBXNativeTarget "ArcGISToolkitExamples" */;
			buildPhases = (
				883904371DF6022A001F3188 /* Sources */,
				883904381DF6022A001F3188 /* Frameworks */,
				883904391DF6022A001F3188 /* Resources */,
				883904531DF60296001F3188 /* Embed Frameworks */,
				88AE77111EFC267A00AFC80A /* ShellScript */,
			);
			buildRules = (
			);
			dependencies = (
				88B689A61E96E9E000B67FAB /* PBXTargetDependency */,
				88A01D801EA188EF00CD9621 /* PBXTargetDependency */,
			);
			name = ArcGISToolkitExamples;
			productName = ArcGISToolkitExamples;
			productReference = 8839043B1DF6022A001F3188 /* ArcGISToolkitExamples.app */;
			productType = "com.apple.product-type.application";
		};
/* End PBXNativeTarget section */

/* Begin PBXProject section */
		883904331DF6022A001F3188 /* Project object */ = {
			isa = PBXProject;
			attributes = {
				LastSwiftUpdateCheck = 0800;
				LastUpgradeCheck = 1020;
				ORGANIZATIONNAME = Esri;
				TargetAttributes = {
					8839043A1DF6022A001F3188 = {
						CreatedOnToolsVersion = 8.0;
						LastSwiftMigration = 1010;
						ProvisioningStyle = Automatic;
						SystemCapabilities = {
							com.apple.BackgroundModes = {
								enabled = 1;
							};
						};
					};
				};
			};
			buildConfigurationList = 883904361DF6022A001F3188 /* Build configuration list for PBXProject "ArcGISToolkitExamples" */;
			compatibilityVersion = "Xcode 3.2";
			developmentRegion = en;
			hasScannedForEncodings = 0;
			knownRegions = (
				en,
				Base,
			);
			mainGroup = 883904321DF6022A001F3188;
			productRefGroup = 8839043C1DF6022A001F3188 /* Products */;
			projectDirPath = "";
			projectReferences = (
				{
					ProductGroup = 88B689A01E96E9AB00B67FAB /* Products */;
					ProjectRef = 88B6899F1E96E9AB00B67FAB /* ArcGISToolkit.xcodeproj */;
				},
			);
			projectRoot = "";
			targets = (
				8839043A1DF6022A001F3188 /* ArcGISToolkitExamples */,
			);
		};
/* End PBXProject section */

/* Begin PBXReferenceProxy section */
		88B689A41E96E9AC00B67FAB /* ArcGISToolkit.framework */ = {
			isa = PBXReferenceProxy;
			fileType = wrapper.framework;
			path = ArcGISToolkit.framework;
			remoteRef = 88B689A31E96E9AC00B67FAB /* PBXContainerItemProxy */;
			sourceTree = BUILT_PRODUCTS_DIR;
		};
/* End PBXReferenceProxy section */

/* Begin PBXResourcesBuildPhase section */
		883904391DF6022A001F3188 /* Resources */ = {
			isa = PBXResourcesBuildPhase;
			buildActionMask = 2147483647;
			files = (
				883904491DF6022A001F3188 /* LaunchScreen.storyboard in Resources */,
				883904461DF6022A001F3188 /* Assets.xcassets in Resources */,
				883904441DF6022A001F3188 /* Main.storyboard in Resources */,
			);
			runOnlyForDeploymentPostprocessing = 0;
		};
/* End PBXResourcesBuildPhase section */

/* Begin PBXShellScriptBuildPhase section */
		88AE77111EFC267A00AFC80A /* ShellScript */ = {
			isa = PBXShellScriptBuildPhase;
			buildActionMask = 2147483647;
			files = (
			);
			inputPaths = (
			);
			outputPaths = (
			);
			runOnlyForDeploymentPostprocessing = 0;
			shellPath = /bin/sh;
			shellScript = "bash \"${BUILT_PRODUCTS_DIR}/${FRAMEWORKS_FOLDER_PATH}/ArcGIS.framework/strip-frameworks.sh\"";
		};
/* End PBXShellScriptBuildPhase section */

/* Begin PBXSourcesBuildPhase section */
		883904371DF6022A001F3188 /* Sources */ = {
			isa = PBXSourcesBuildPhase;
			buildActionMask = 2147483647;
			files = (
				883EA74B20741A56006D6F72 /* PopupExample.swift in Sources */,
				88B689C81E96EDF400B67FAB /* AppDelegate.swift in Sources */,
				2140781E209B629000FBFDCC /* TimeSliderExample.swift in Sources */,
				88B689CB1E96EDF400B67FAB /* MeasureExample.swift in Sources */,
				88B9B30020850506007ED1C5 /* SketchExample.swift in Sources */,
				88DBC2A11FE83D6000255921 /* JobManagerExample.swift in Sources */,
				88B689D11E96EDF400B67FAB /* VCListViewController.swift in Sources */,
				8800656E2228577A00F76945 /* TemplatePickerExample.swift in Sources */,
				88B689CE1E96EDF400B67FAB /* ScalebarExample.swift in Sources */,
				88B689C91E96EDF400B67FAB /* ExamplesViewController.swift in Sources */,
				E48405751E9BE7E600927208 /* LegendExample.swift in Sources */,
				E46893271FEDAE29008ADA79 /* CompassExample.swift in Sources */,
			);
			runOnlyForDeploymentPostprocessing = 0;
		};
/* End PBXSourcesBuildPhase section */

/* Begin PBXTargetDependency section */
		88A01D801EA188EF00CD9621 /* PBXTargetDependency */ = {
			isa = PBXTargetDependency;
			name = ArcGISToolkit;
			targetProxy = 88A01D7F1EA188EF00CD9621 /* PBXContainerItemProxy */;
		};
		88B689A61E96E9E000B67FAB /* PBXTargetDependency */ = {
			isa = PBXTargetDependency;
			name = ArcGISToolkit;
			targetProxy = 88B689A51E96E9E000B67FAB /* PBXContainerItemProxy */;
		};
/* End PBXTargetDependency section */

/* Begin PBXVariantGroup section */
		883904421DF6022A001F3188 /* Main.storyboard */ = {
			isa = PBXVariantGroup;
			children = (
				883904431DF6022A001F3188 /* Base */,
			);
			name = Main.storyboard;
			sourceTree = "<group>";
		};
		883904471DF6022A001F3188 /* LaunchScreen.storyboard */ = {
			isa = PBXVariantGroup;
			children = (
				883904481DF6022A001F3188 /* Base */,
			);
			name = LaunchScreen.storyboard;
			sourceTree = "<group>";
		};
/* End PBXVariantGroup section */

/* Begin XCBuildConfiguration section */
		8839044B1DF6022A001F3188 /* Debug */ = {
			isa = XCBuildConfiguration;
			buildSettings = {
				ALWAYS_SEARCH_USER_PATHS = NO;
				CLANG_ANALYZER_LOCALIZABILITY_NONLOCALIZED = YES;
				CLANG_ANALYZER_NONNULL = YES;
				CLANG_CXX_LANGUAGE_STANDARD = "gnu++0x";
				CLANG_CXX_LIBRARY = "libc++";
				CLANG_ENABLE_MODULES = YES;
				CLANG_ENABLE_OBJC_ARC = YES;
				CLANG_WARN_BLOCK_CAPTURE_AUTORELEASING = YES;
				CLANG_WARN_BOOL_CONVERSION = YES;
				CLANG_WARN_COMMA = YES;
				CLANG_WARN_CONSTANT_CONVERSION = YES;
				CLANG_WARN_DEPRECATED_OBJC_IMPLEMENTATIONS = YES;
				CLANG_WARN_DIRECT_OBJC_ISA_USAGE = YES_ERROR;
				CLANG_WARN_DOCUMENTATION_COMMENTS = YES;
				CLANG_WARN_EMPTY_BODY = YES;
				CLANG_WARN_ENUM_CONVERSION = YES;
				CLANG_WARN_INFINITE_RECURSION = YES;
				CLANG_WARN_INT_CONVERSION = YES;
				CLANG_WARN_NON_LITERAL_NULL_CONVERSION = YES;
				CLANG_WARN_OBJC_IMPLICIT_RETAIN_SELF = YES;
				CLANG_WARN_OBJC_LITERAL_CONVERSION = YES;
				CLANG_WARN_OBJC_ROOT_CLASS = YES_ERROR;
				CLANG_WARN_RANGE_LOOP_ANALYSIS = YES;
				CLANG_WARN_STRICT_PROTOTYPES = YES;
				CLANG_WARN_SUSPICIOUS_MOVE = YES;
				CLANG_WARN_SUSPICIOUS_MOVES = YES;
				CLANG_WARN_UNREACHABLE_CODE = YES;
				CLANG_WARN__DUPLICATE_METHOD_MATCH = YES;
				"CODE_SIGN_IDENTITY[sdk=iphoneos*]" = "iPhone Developer";
				COPY_PHASE_STRIP = NO;
				DEBUG_INFORMATION_FORMAT = dwarf;
				ENABLE_STRICT_OBJC_MSGSEND = YES;
				ENABLE_TESTABILITY = YES;
				GCC_C_LANGUAGE_STANDARD = gnu99;
				GCC_DYNAMIC_NO_PIC = NO;
				GCC_NO_COMMON_BLOCKS = YES;
				GCC_OPTIMIZATION_LEVEL = 0;
				GCC_PREPROCESSOR_DEFINITIONS = (
					"DEBUG=1",
					"$(inherited)",
				);
				GCC_WARN_64_TO_32_BIT_CONVERSION = YES;
				GCC_WARN_ABOUT_RETURN_TYPE = YES_ERROR;
				GCC_WARN_UNDECLARED_SELECTOR = YES;
				GCC_WARN_UNINITIALIZED_AUTOS = YES_AGGRESSIVE;
				GCC_WARN_UNUSED_FUNCTION = YES;
				GCC_WARN_UNUSED_VARIABLE = YES;
				IPHONEOS_DEPLOYMENT_TARGET = 11.0;
				MTL_ENABLE_DEBUG_INFO = YES;
				ONLY_ACTIVE_ARCH = YES;
				SDKROOT = iphoneos;
				SWIFT_ACTIVE_COMPILATION_CONDITIONS = DEBUG;
				SWIFT_OPTIMIZATION_LEVEL = "-Onone";
				TARGETED_DEVICE_FAMILY = "1,2";
			};
			name = Debug;
		};
		8839044C1DF6022A001F3188 /* Release */ = {
			isa = XCBuildConfiguration;
			buildSettings = {
				ALWAYS_SEARCH_USER_PATHS = NO;
				CLANG_ANALYZER_LOCALIZABILITY_NONLOCALIZED = YES;
				CLANG_ANALYZER_NONNULL = YES;
				CLANG_CXX_LANGUAGE_STANDARD = "gnu++0x";
				CLANG_CXX_LIBRARY = "libc++";
				CLANG_ENABLE_MODULES = YES;
				CLANG_ENABLE_OBJC_ARC = YES;
				CLANG_WARN_BLOCK_CAPTURE_AUTORELEASING = YES;
				CLANG_WARN_BOOL_CONVERSION = YES;
				CLANG_WARN_COMMA = YES;
				CLANG_WARN_CONSTANT_CONVERSION = YES;
				CLANG_WARN_DEPRECATED_OBJC_IMPLEMENTATIONS = YES;
				CLANG_WARN_DIRECT_OBJC_ISA_USAGE = YES_ERROR;
				CLANG_WARN_DOCUMENTATION_COMMENTS = YES;
				CLANG_WARN_EMPTY_BODY = YES;
				CLANG_WARN_ENUM_CONVERSION = YES;
				CLANG_WARN_INFINITE_RECURSION = YES;
				CLANG_WARN_INT_CONVERSION = YES;
				CLANG_WARN_NON_LITERAL_NULL_CONVERSION = YES;
				CLANG_WARN_OBJC_IMPLICIT_RETAIN_SELF = YES;
				CLANG_WARN_OBJC_LITERAL_CONVERSION = YES;
				CLANG_WARN_OBJC_ROOT_CLASS = YES_ERROR;
				CLANG_WARN_RANGE_LOOP_ANALYSIS = YES;
				CLANG_WARN_STRICT_PROTOTYPES = YES;
				CLANG_WARN_SUSPICIOUS_MOVE = YES;
				CLANG_WARN_SUSPICIOUS_MOVES = YES;
				CLANG_WARN_UNREACHABLE_CODE = YES;
				CLANG_WARN__DUPLICATE_METHOD_MATCH = YES;
				"CODE_SIGN_IDENTITY[sdk=iphoneos*]" = "iPhone Developer";
				COPY_PHASE_STRIP = NO;
				DEBUG_INFORMATION_FORMAT = "dwarf-with-dsym";
				ENABLE_NS_ASSERTIONS = NO;
				ENABLE_STRICT_OBJC_MSGSEND = YES;
				GCC_C_LANGUAGE_STANDARD = gnu99;
				GCC_NO_COMMON_BLOCKS = YES;
				GCC_WARN_64_TO_32_BIT_CONVERSION = YES;
				GCC_WARN_ABOUT_RETURN_TYPE = YES_ERROR;
				GCC_WARN_UNDECLARED_SELECTOR = YES;
				GCC_WARN_UNINITIALIZED_AUTOS = YES_AGGRESSIVE;
				GCC_WARN_UNUSED_FUNCTION = YES;
				GCC_WARN_UNUSED_VARIABLE = YES;
				IPHONEOS_DEPLOYMENT_TARGET = 11.0;
				MTL_ENABLE_DEBUG_INFO = NO;
				SDKROOT = iphoneos;
				SWIFT_OPTIMIZATION_LEVEL = "-Owholemodule";
				TARGETED_DEVICE_FAMILY = "1,2";
				VALIDATE_PRODUCT = YES;
			};
			name = Release;
		};
		8839044E1DF6022A001F3188 /* Debug */ = {
			isa = XCBuildConfiguration;
			buildSettings = {
				ALWAYS_EMBED_SWIFT_STANDARD_LIBRARIES = YES;
				ASSETCATALOG_COMPILER_APPICON_NAME = AppIcon;
				CLANG_ENABLE_MODULES = YES;
				DEVELOPMENT_TEAM = "";
				FRAMEWORK_SEARCH_PATHS = (
					"$(inherited)",
					"$(USER_LIBRARY_DIR)/SDKs/ArcGIS/iOS/Frameworks/Dynamic",
				);
				INFOPLIST_FILE = ArcGISToolkitExamples/Info.plist;
				LD_RUNPATH_SEARCH_PATHS = "$(inherited) @executable_path/Frameworks";
				PRODUCT_BUNDLE_IDENTIFIER = "com.esri.${PRODUCT_NAME}";
				PRODUCT_NAME = "$(TARGET_NAME)";
				SWIFT_OPTIMIZATION_LEVEL = "-Onone";
				SWIFT_VERSION = 4.2;
			};
			name = Debug;
		};
		8839044F1DF6022A001F3188 /* Release */ = {
			isa = XCBuildConfiguration;
			buildSettings = {
				ALWAYS_EMBED_SWIFT_STANDARD_LIBRARIES = YES;
				ASSETCATALOG_COMPILER_APPICON_NAME = AppIcon;
				CLANG_ENABLE_MODULES = YES;
				DEVELOPMENT_TEAM = "";
				FRAMEWORK_SEARCH_PATHS = (
					"$(inherited)",
					"$(USER_LIBRARY_DIR)/SDKs/ArcGIS/iOS/Frameworks/Dynamic",
				);
				INFOPLIST_FILE = ArcGISToolkitExamples/Info.plist;
				LD_RUNPATH_SEARCH_PATHS = "$(inherited) @executable_path/Frameworks";
				PRODUCT_BUNDLE_IDENTIFIER = "com.esri.${PRODUCT_NAME}";
				PRODUCT_NAME = "$(TARGET_NAME)";
				SWIFT_VERSION = 4.2;
			};
			name = Release;
		};
/* End XCBuildConfiguration section */

/* Begin XCConfigurationList section */
		883904361DF6022A001F3188 /* Build configuration list for PBXProject "ArcGISToolkitExamples" */ = {
			isa = XCConfigurationList;
			buildConfigurations = (
				8839044B1DF6022A001F3188 /* Debug */,
				8839044C1DF6022A001F3188 /* Release */,
			);
			defaultConfigurationIsVisible = 0;
			defaultConfigurationName = Release;
		};
		8839044D1DF6022A001F3188 /* Build configuration list for PBXNativeTarget "ArcGISToolkitExamples" */ = {
			isa = XCConfigurationList;
			buildConfigurations = (
				8839044E1DF6022A001F3188 /* Debug */,
				8839044F1DF6022A001F3188 /* Release */,
			);
			defaultConfigurationIsVisible = 0;
			defaultConfigurationName = Release;
		};
/* End XCConfigurationList section */
	};
	rootObject = 883904331DF6022A001F3188 /* Project object */;
}<|MERGE_RESOLUTION|>--- conflicted
+++ resolved
@@ -22,10 +22,7 @@
 		88B689CB1E96EDF400B67FAB /* MeasureExample.swift in Sources */ = {isa = PBXBuildFile; fileRef = 88B689C11E96EDF400B67FAB /* MeasureExample.swift */; };
 		88B689CE1E96EDF400B67FAB /* ScalebarExample.swift in Sources */ = {isa = PBXBuildFile; fileRef = 88B689C41E96EDF400B67FAB /* ScalebarExample.swift */; };
 		88B689D11E96EDF400B67FAB /* VCListViewController.swift in Sources */ = {isa = PBXBuildFile; fileRef = 88B689C71E96EDF400B67FAB /* VCListViewController.swift */; };
-<<<<<<< HEAD
 		88B9B30020850506007ED1C5 /* SketchExample.swift in Sources */ = {isa = PBXBuildFile; fileRef = 88B9B2FF20850506007ED1C5 /* SketchExample.swift */; };
-=======
->>>>>>> 14a9adc5
 		88DBC2A11FE83D6000255921 /* JobManagerExample.swift in Sources */ = {isa = PBXBuildFile; fileRef = 88DBC2A01FE83D6000255921 /* JobManagerExample.swift */; };
 		E46893271FEDAE29008ADA79 /* CompassExample.swift in Sources */ = {isa = PBXBuildFile; fileRef = E46893261FEDAE29008ADA79 /* CompassExample.swift */; };
 		E48405751E9BE7E600927208 /* LegendExample.swift in Sources */ = {isa = PBXBuildFile; fileRef = E48405741E9BE7E600927208 /* LegendExample.swift */; };
@@ -86,10 +83,7 @@
 		88B689C11E96EDF400B67FAB /* MeasureExample.swift */ = {isa = PBXFileReference; fileEncoding = 4; lastKnownFileType = sourcecode.swift; path = MeasureExample.swift; sourceTree = "<group>"; };
 		88B689C41E96EDF400B67FAB /* ScalebarExample.swift */ = {isa = PBXFileReference; fileEncoding = 4; lastKnownFileType = sourcecode.swift; path = ScalebarExample.swift; sourceTree = "<group>"; };
 		88B689C71E96EDF400B67FAB /* VCListViewController.swift */ = {isa = PBXFileReference; fileEncoding = 4; lastKnownFileType = sourcecode.swift; path = VCListViewController.swift; sourceTree = "<group>"; };
-<<<<<<< HEAD
 		88B9B2FF20850506007ED1C5 /* SketchExample.swift */ = {isa = PBXFileReference; fileEncoding = 4; lastKnownFileType = sourcecode.swift; path = SketchExample.swift; sourceTree = "<group>"; };
-=======
->>>>>>> 14a9adc5
 		88DBC2A01FE83D6000255921 /* JobManagerExample.swift */ = {isa = PBXFileReference; lastKnownFileType = sourcecode.swift; path = JobManagerExample.swift; sourceTree = "<group>"; };
 		E46893261FEDAE29008ADA79 /* CompassExample.swift */ = {isa = PBXFileReference; lastKnownFileType = sourcecode.swift; path = CompassExample.swift; sourceTree = "<group>"; };
 		E48405741E9BE7E600927208 /* LegendExample.swift */ = {isa = PBXFileReference; fileEncoding = 4; lastKnownFileType = sourcecode.swift; path = LegendExample.swift; sourceTree = "<group>"; };
@@ -157,13 +151,10 @@
 				88B689C11E96EDF400B67FAB /* MeasureExample.swift */,
 				88B689C41E96EDF400B67FAB /* ScalebarExample.swift */,
 				88DBC2A01FE83D6000255921 /* JobManagerExample.swift */,
-<<<<<<< HEAD
-				88B9B2FF20850506007ED1C5 /* SketchExample.swift */,
-=======
 				2140781D209B629000FBFDCC /* TimeSliderExample.swift */,
 				883EA74A20741A56006D6F72 /* PopupExample.swift */,
 				8800656D2228577A00F76945 /* TemplatePickerExample.swift */,
->>>>>>> 14a9adc5
+				88B9B2FF20850506007ED1C5 /* SketchExample.swift */,
 			);
 			name = Examples;
 			sourceTree = "<group>";
