--- conflicted
+++ resolved
@@ -27,11 +27,8 @@
             ("Scalebar", ScalebarExample.self, nil),
             ("Legend", LegendExample.self, nil),
             ("Job Manager", JobManagerExample.self, nil),
-<<<<<<< HEAD
-            ("Popup Controller", PopupExample.self, nil)
-=======
+            ("Popup Controller", PopupExample.self, nil),
             ("Time Slider", TimeSliderExample.self, nil)
->>>>>>> c2f9494f
         ]
         
     }
