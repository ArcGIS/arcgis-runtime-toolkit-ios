--- conflicted
+++ resolved
@@ -45,13 +45,6 @@
     func applicationWillTerminate(_ application: UIApplication) {
         // Called when the application is about to terminate. Save data if appropriate. See also applicationDidEnterBackground:.
     }
-<<<<<<< HEAD
-    
-    /// Here is where we forward background fetch to the JobManager
-    /// so that jobs can be updated in the background
-    func application(_ application: UIApplication, performFetchWithCompletionHandler completionHandler: @escaping (UIBackgroundFetchResult) -> Void) {
-        JobManager.shared.application(application: application, performFetchWithCompletionHandler: completionHandler)
-    }
     
     /// We need to forward these calls to ArcGIS so that we can be a good citizen and allow ArcGIS to call the completionHandler
     /// once the associated download session is finished handling events.
@@ -62,6 +55,4 @@
             completionHandler: completionHandler
         )
     }
-=======
->>>>>>> 8ac4ee55
 }