--- conflicted
+++ resolved
@@ -42,11 +42,7 @@
 * [ArcGIS Runtime SDK for iOS](https://developers.arcgis.com/ios/) 100.14.0 (or higher)
 * Xcode 13.0 (or higher)
 
-<<<<<<< HEAD
-The *ArcGIS Runtime Toolkit for iOS* has a *Target SDK* version of *13.0*, meaning that it can run on devices with *iOS
-=======
 The *ArcGIS Runtime Toolkit for iOS* has a *Target SDK* version of *14.0*, meaning that it can run on devices with *iOS
->>>>>>> b1016119
 14.0* or newer.
 
 ## Instructions
