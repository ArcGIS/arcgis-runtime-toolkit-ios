// !$*UTF8*$!
{
	archiveVersion = 1;
	classes = {
	};
	objectVersion = 46;
	objects = {

/* Begin PBXBuildFile section */
		2140781C209B628200FBFDCC /* TimeSlider.swift in Sources */ = {isa = PBXBuildFile; fileRef = 2140781B209B628200FBFDCC /* TimeSlider.swift */; };
		881233751DF601A700B2EA8E /* ArcGISToolkit.h in Headers */ = {isa = PBXBuildFile; fileRef = 881233731DF601A700B2EA8E /* ArcGISToolkit.h */; settings = {ATTRIBUTES = (Public, ); }; };
		881233841DF601E900B2EA8E /* ArcGIS.framework in Frameworks */ = {isa = PBXBuildFile; fileRef = 881233831DF601E900B2EA8E /* ArcGIS.framework */; };
		883EA74920741A4C006D6F72 /* PopupController.swift in Sources */ = {isa = PBXBuildFile; fileRef = 883EA74820741A4C006D6F72 /* PopupController.swift */; };
		883EA74F20741B9C006D6F72 /* FeatureTypesViewController.swift in Sources */ = {isa = PBXBuildFile; fileRef = 883EA74E20741B9C006D6F72 /* FeatureTypesViewController.swift */; };
		88B689FD1E96EFD700B67FAB /* Extensions.swift in Sources */ = {isa = PBXBuildFile; fileRef = 88B689F01E96EFD700B67FAB /* Extensions.swift */; };
		88B68A001E96EFD700B67FAB /* MapViewController.swift in Sources */ = {isa = PBXBuildFile; fileRef = 88B689F31E96EFD700B67FAB /* MapViewController.swift */; };
		88B68A011E96EFD700B67FAB /* MeasureToolbar.swift in Sources */ = {isa = PBXBuildFile; fileRef = 88B689F41E96EFD700B67FAB /* MeasureToolbar.swift */; };
		88B68A041E96EFD700B67FAB /* Scalebar.swift in Sources */ = {isa = PBXBuildFile; fileRef = 88B689F71E96EFD700B67FAB /* Scalebar.swift */; };
		88B68A071E96EFD700B67FAB /* TableViewController.swift in Sources */ = {isa = PBXBuildFile; fileRef = 88B689FA1E96EFD700B67FAB /* TableViewController.swift */; };
		88B68A081E96EFD700B67FAB /* UnitsViewController.swift in Sources */ = {isa = PBXBuildFile; fileRef = 88B689FB1E96EFD700B67FAB /* UnitsViewController.swift */; };
		88B68A741E9D7F6300B67FAB /* Coalescer.swift in Sources */ = {isa = PBXBuildFile; fileRef = 88B68A731E9D7F6300B67FAB /* Coalescer.swift */; };
		88DBC29F1FE83D4400255921 /* JobManager.swift in Sources */ = {isa = PBXBuildFile; fileRef = 88DBC29E1FE83D4400255921 /* JobManager.swift */; };
		88DBC2A31FE83DB800255921 /* CancelGroup.swift in Sources */ = {isa = PBXBuildFile; fileRef = 88DBC2A21FE83DB800255921 /* CancelGroup.swift */; };
		88ECCC931DF92F22000C967E /* Assets.xcassets in Resources */ = {isa = PBXBuildFile; fileRef = 88ECCC921DF92F22000C967E /* Assets.xcassets */; };
		E46893291FEDAE36008ADA79 /* Compass.swift in Sources */ = {isa = PBXBuildFile; fileRef = E46893281FEDAE36008ADA79 /* Compass.swift */; };
		E48405731E9BE7B700927208 /* LegendViewController.swift in Sources */ = {isa = PBXBuildFile; fileRef = E48405721E9BE7B700927208 /* LegendViewController.swift */; };
		E484057A1E9C262D00927208 /* Legend.storyboard in Resources */ = {isa = PBXBuildFile; fileRef = E48405791E9C262D00927208 /* Legend.storyboard */; };
/* End PBXBuildFile section */

/* Begin PBXFileReference section */
		2140781B209B628200FBFDCC /* TimeSlider.swift */ = {isa = PBXFileReference; fileEncoding = 4; lastKnownFileType = sourcecode.swift; path = TimeSlider.swift; sourceTree = "<group>"; };
		881233701DF601A700B2EA8E /* ArcGISToolkit.framework */ = {isa = PBXFileReference; explicitFileType = wrapper.framework; includeInIndex = 0; path = ArcGISToolkit.framework; sourceTree = BUILT_PRODUCTS_DIR; };
		881233731DF601A700B2EA8E /* ArcGISToolkit.h */ = {isa = PBXFileReference; lastKnownFileType = sourcecode.c.h; path = ArcGISToolkit.h; sourceTree = "<group>"; };
		881233741DF601A700B2EA8E /* Info.plist */ = {isa = PBXFileReference; lastKnownFileType = text.plist.xml; path = Info.plist; sourceTree = "<group>"; };
		881233831DF601E900B2EA8E /* ArcGIS.framework */ = {isa = PBXFileReference; lastKnownFileType = wrapper.framework; name = ArcGIS.framework; path = "~/Library/SDKs/ArcGIS/iOS/Frameworks/Dynamic/ArcGIS.framework"; sourceTree = "<absolute>"; };
		883EA74820741A4C006D6F72 /* PopupController.swift */ = {isa = PBXFileReference; fileEncoding = 4; lastKnownFileType = sourcecode.swift; path = PopupController.swift; sourceTree = "<group>"; };
		883EA74E20741B9C006D6F72 /* FeatureTypesViewController.swift */ = {isa = PBXFileReference; fileEncoding = 4; lastKnownFileType = sourcecode.swift; path = FeatureTypesViewController.swift; sourceTree = "<group>"; };
		88B689F01E96EFD700B67FAB /* Extensions.swift */ = {isa = PBXFileReference; fileEncoding = 4; lastKnownFileType = sourcecode.swift; path = Extensions.swift; sourceTree = "<group>"; };
		88B689F31E96EFD700B67FAB /* MapViewController.swift */ = {isa = PBXFileReference; fileEncoding = 4; lastKnownFileType = sourcecode.swift; path = MapViewController.swift; sourceTree = "<group>"; };
		88B689F41E96EFD700B67FAB /* MeasureToolbar.swift */ = {isa = PBXFileReference; fileEncoding = 4; lastKnownFileType = sourcecode.swift; path = MeasureToolbar.swift; sourceTree = "<group>"; };
		88B689F71E96EFD700B67FAB /* Scalebar.swift */ = {isa = PBXFileReference; fileEncoding = 4; lastKnownFileType = sourcecode.swift; path = Scalebar.swift; sourceTree = "<group>"; };
		88B689FA1E96EFD700B67FAB /* TableViewController.swift */ = {isa = PBXFileReference; fileEncoding = 4; lastKnownFileType = sourcecode.swift; path = TableViewController.swift; sourceTree = "<group>"; };
		88B689FB1E96EFD700B67FAB /* UnitsViewController.swift */ = {isa = PBXFileReference; fileEncoding = 4; lastKnownFileType = sourcecode.swift; path = UnitsViewController.swift; sourceTree = "<group>"; };
		88B68A731E9D7F6300B67FAB /* Coalescer.swift */ = {isa = PBXFileReference; fileEncoding = 4; lastKnownFileType = sourcecode.swift; path = Coalescer.swift; sourceTree = "<group>"; };
		88DBC29E1FE83D4400255921 /* JobManager.swift */ = {isa = PBXFileReference; lastKnownFileType = sourcecode.swift; path = JobManager.swift; sourceTree = "<group>"; };
		88DBC2A21FE83DB800255921 /* CancelGroup.swift */ = {isa = PBXFileReference; lastKnownFileType = sourcecode.swift; path = CancelGroup.swift; sourceTree = "<group>"; };
		88ECCC921DF92F22000C967E /* Assets.xcassets */ = {isa = PBXFileReference; lastKnownFileType = folder.assetcatalog; name = Assets.xcassets; path = ArcGISToolkit/Assets.xcassets; sourceTree = "<group>"; };
		E46893281FEDAE36008ADA79 /* Compass.swift */ = {isa = PBXFileReference; lastKnownFileType = sourcecode.swift; path = Compass.swift; sourceTree = "<group>"; };
		E48405721E9BE7B700927208 /* LegendViewController.swift */ = {isa = PBXFileReference; fileEncoding = 4; lastKnownFileType = sourcecode.swift; path = LegendViewController.swift; sourceTree = "<group>"; };
		E48405791E9C262D00927208 /* Legend.storyboard */ = {isa = PBXFileReference; fileEncoding = 4; lastKnownFileType = file.storyboard; path = Legend.storyboard; sourceTree = "<group>"; };
/* End PBXFileReference section */

/* Begin PBXFrameworksBuildPhase section */
		8812336C1DF601A700B2EA8E /* Frameworks */ = {
			isa = PBXFrameworksBuildPhase;
			buildActionMask = 2147483647;
			files = (
				881233841DF601E900B2EA8E /* ArcGIS.framework in Frameworks */,
			);
			runOnlyForDeploymentPostprocessing = 0;
		};
/* End PBXFrameworksBuildPhase section */

/* Begin PBXGroup section */
		881233661DF601A700B2EA8E = {
			isa = PBXGroup;
			children = (
				88ECCC921DF92F22000C967E /* Assets.xcassets */,
				881233721DF601A700B2EA8E /* ArcGISToolkit */,
				881233711DF601A700B2EA8E /* Products */,
				881233821DF601E900B2EA8E /* Frameworks */,
			);
			sourceTree = "<group>";
		};
		881233711DF601A700B2EA8E /* Products */ = {
			isa = PBXGroup;
			children = (
				881233701DF601A700B2EA8E /* ArcGISToolkit.framework */,
			);
			name = Products;
			sourceTree = "<group>";
		};
		881233721DF601A700B2EA8E /* ArcGISToolkit */ = {
			isa = PBXGroup;
			children = (
				881233731DF601A700B2EA8E /* ArcGISToolkit.h */,
				881233741DF601A700B2EA8E /* Info.plist */,
				88B689EE1E96EF3300B67FAB /* Components */,
				88B689ED1E96EF0800B67FAB /* Misc */,
			);
			path = ArcGISToolkit;
			sourceTree = "<group>";
		};
		881233821DF601E900B2EA8E /* Frameworks */ = {
			isa = PBXGroup;
			children = (
				881233831DF601E900B2EA8E /* ArcGIS.framework */,
			);
			name = Frameworks;
			sourceTree = "<group>";
		};
		88B689ED1E96EF0800B67FAB /* Misc */ = {
			isa = PBXGroup;
			children = (
				88B689F01E96EFD700B67FAB /* Extensions.swift */,
				88B689F31E96EFD700B67FAB /* MapViewController.swift */,
				88B689FA1E96EFD700B67FAB /* TableViewController.swift */,
				E48405791E9C262D00927208 /* Legend.storyboard */,
				88B68A731E9D7F6300B67FAB /* Coalescer.swift */,
				88DBC2A21FE83DB800255921 /* CancelGroup.swift */,
				883EA74E20741B9C006D6F72 /* FeatureTypesViewController.swift */,
			);
			name = Misc;
			sourceTree = "<group>";
		};
		88B689EE1E96EF3300B67FAB /* Components */ = {
			isa = PBXGroup;
			children = (
				E46893281FEDAE36008ADA79 /* Compass.swift */,
				E48405721E9BE7B700927208 /* LegendViewController.swift */,
				88B689F41E96EFD700B67FAB /* MeasureToolbar.swift */,
				88B689F71E96EFD700B67FAB /* Scalebar.swift */,
				88B689FB1E96EFD700B67FAB /* UnitsViewController.swift */,
				88DBC29E1FE83D4400255921 /* JobManager.swift */,
<<<<<<< HEAD
				883EA74820741A4C006D6F72 /* PopupController.swift */,
=======
				2140781B209B628200FBFDCC /* TimeSlider.swift */,
>>>>>>> c2f9494f
			);
			name = Components;
			sourceTree = "<group>";
		};
/* End PBXGroup section */

/* Begin PBXHeadersBuildPhase section */
		8812336D1DF601A700B2EA8E /* Headers */ = {
			isa = PBXHeadersBuildPhase;
			buildActionMask = 2147483647;
			files = (
				881233751DF601A700B2EA8E /* ArcGISToolkit.h in Headers */,
			);
			runOnlyForDeploymentPostprocessing = 0;
		};
/* End PBXHeadersBuildPhase section */

/* Begin PBXNativeTarget section */
		8812336F1DF601A700B2EA8E /* ArcGISToolkit */ = {
			isa = PBXNativeTarget;
			buildConfigurationList = 881233781DF601A700B2EA8E /* Build configuration list for PBXNativeTarget "ArcGISToolkit" */;
			buildPhases = (
				8812336B1DF601A700B2EA8E /* Sources */,
				8812336C1DF601A700B2EA8E /* Frameworks */,
				8812336D1DF601A700B2EA8E /* Headers */,
				8812336E1DF601A700B2EA8E /* Resources */,
			);
			buildRules = (
			);
			dependencies = (
			);
			name = ArcGISToolkit;
			productName = ArcGISToolkit;
			productReference = 881233701DF601A700B2EA8E /* ArcGISToolkit.framework */;
			productType = "com.apple.product-type.framework";
		};
/* End PBXNativeTarget section */

/* Begin PBXProject section */
		881233671DF601A700B2EA8E /* Project object */ = {
			isa = PBXProject;
			attributes = {
				LastUpgradeCheck = 0930;
				ORGANIZATIONNAME = Esri;
				TargetAttributes = {
					8812336F1DF601A700B2EA8E = {
						CreatedOnToolsVersion = 8.0;
						LastSwiftMigration = 0920;
						ProvisioningStyle = Automatic;
					};
				};
			};
			buildConfigurationList = 8812336A1DF601A700B2EA8E /* Build configuration list for PBXProject "ArcGISToolkit" */;
			compatibilityVersion = "Xcode 3.2";
			developmentRegion = English;
			hasScannedForEncodings = 0;
			knownRegions = (
				en,
			);
			mainGroup = 881233661DF601A700B2EA8E;
			productRefGroup = 881233711DF601A700B2EA8E /* Products */;
			projectDirPath = "";
			projectRoot = "";
			targets = (
				8812336F1DF601A700B2EA8E /* ArcGISToolkit */,
			);
		};
/* End PBXProject section */

/* Begin PBXResourcesBuildPhase section */
		8812336E1DF601A700B2EA8E /* Resources */ = {
			isa = PBXResourcesBuildPhase;
			buildActionMask = 2147483647;
			files = (
				88ECCC931DF92F22000C967E /* Assets.xcassets in Resources */,
				E484057A1E9C262D00927208 /* Legend.storyboard in Resources */,
			);
			runOnlyForDeploymentPostprocessing = 0;
		};
/* End PBXResourcesBuildPhase section */

/* Begin PBXSourcesBuildPhase section */
		8812336B1DF601A700B2EA8E /* Sources */ = {
			isa = PBXSourcesBuildPhase;
			buildActionMask = 2147483647;
			files = (
				88DBC29F1FE83D4400255921 /* JobManager.swift in Sources */,
				88B68A041E96EFD700B67FAB /* Scalebar.swift in Sources */,
				88B68A081E96EFD700B67FAB /* UnitsViewController.swift in Sources */,
				E48405731E9BE7B700927208 /* LegendViewController.swift in Sources */,
				883EA74F20741B9C006D6F72 /* FeatureTypesViewController.swift in Sources */,
				883EA74920741A4C006D6F72 /* PopupController.swift in Sources */,
				88B68A011E96EFD700B67FAB /* MeasureToolbar.swift in Sources */,
				2140781C209B628200FBFDCC /* TimeSlider.swift in Sources */,
				88DBC2A31FE83DB800255921 /* CancelGroup.swift in Sources */,
				88B68A071E96EFD700B67FAB /* TableViewController.swift in Sources */,
				88B689FD1E96EFD700B67FAB /* Extensions.swift in Sources */,
				88B68A741E9D7F6300B67FAB /* Coalescer.swift in Sources */,
				88B68A001E96EFD700B67FAB /* MapViewController.swift in Sources */,
				E46893291FEDAE36008ADA79 /* Compass.swift in Sources */,
			);
			runOnlyForDeploymentPostprocessing = 0;
		};
/* End PBXSourcesBuildPhase section */

/* Begin XCBuildConfiguration section */
		881233761DF601A700B2EA8E /* Debug */ = {
			isa = XCBuildConfiguration;
			buildSettings = {
				ALWAYS_SEARCH_USER_PATHS = NO;
				CLANG_ANALYZER_NONNULL = YES;
				CLANG_CXX_LANGUAGE_STANDARD = "gnu++0x";
				CLANG_CXX_LIBRARY = "libc++";
				CLANG_ENABLE_MODULES = YES;
				CLANG_ENABLE_OBJC_ARC = YES;
				CLANG_WARN_BLOCK_CAPTURE_AUTORELEASING = YES;
				CLANG_WARN_BOOL_CONVERSION = YES;
				CLANG_WARN_COMMA = YES;
				CLANG_WARN_CONSTANT_CONVERSION = YES;
				CLANG_WARN_DEPRECATED_OBJC_IMPLEMENTATIONS = YES;
				CLANG_WARN_DIRECT_OBJC_ISA_USAGE = YES_ERROR;
				CLANG_WARN_DOCUMENTATION_COMMENTS = YES;
				CLANG_WARN_EMPTY_BODY = YES;
				CLANG_WARN_ENUM_CONVERSION = YES;
				CLANG_WARN_INFINITE_RECURSION = YES;
				CLANG_WARN_INT_CONVERSION = YES;
				CLANG_WARN_NON_LITERAL_NULL_CONVERSION = YES;
				CLANG_WARN_OBJC_IMPLICIT_RETAIN_SELF = YES;
				CLANG_WARN_OBJC_LITERAL_CONVERSION = YES;
				CLANG_WARN_OBJC_ROOT_CLASS = YES_ERROR;
				CLANG_WARN_RANGE_LOOP_ANALYSIS = YES;
				CLANG_WARN_STRICT_PROTOTYPES = YES;
				CLANG_WARN_SUSPICIOUS_MOVE = YES;
				CLANG_WARN_SUSPICIOUS_MOVES = YES;
				CLANG_WARN_UNREACHABLE_CODE = YES;
				CLANG_WARN__DUPLICATE_METHOD_MATCH = YES;
				"CODE_SIGN_IDENTITY[sdk=iphoneos*]" = "iPhone Developer";
				COPY_PHASE_STRIP = NO;
				CURRENT_PROJECT_VERSION = 1;
				DEBUG_INFORMATION_FORMAT = dwarf;
				ENABLE_STRICT_OBJC_MSGSEND = YES;
				ENABLE_TESTABILITY = YES;
				GCC_C_LANGUAGE_STANDARD = gnu99;
				GCC_DYNAMIC_NO_PIC = NO;
				GCC_NO_COMMON_BLOCKS = YES;
				GCC_OPTIMIZATION_LEVEL = 0;
				GCC_PREPROCESSOR_DEFINITIONS = (
					"DEBUG=1",
					"$(inherited)",
				);
				GCC_WARN_64_TO_32_BIT_CONVERSION = YES;
				GCC_WARN_ABOUT_RETURN_TYPE = YES_ERROR;
				GCC_WARN_UNDECLARED_SELECTOR = YES;
				GCC_WARN_UNINITIALIZED_AUTOS = YES_AGGRESSIVE;
				GCC_WARN_UNUSED_FUNCTION = YES;
				GCC_WARN_UNUSED_VARIABLE = YES;
				IPHONEOS_DEPLOYMENT_TARGET = 10.0;
				MTL_ENABLE_DEBUG_INFO = YES;
				ONLY_ACTIVE_ARCH = YES;
				SDKROOT = iphoneos;
				SWIFT_ACTIVE_COMPILATION_CONDITIONS = DEBUG;
				SWIFT_OPTIMIZATION_LEVEL = "-Onone";
				TARGETED_DEVICE_FAMILY = "1,2";
				VERSIONING_SYSTEM = "apple-generic";
				VERSION_INFO_PREFIX = "";
			};
			name = Debug;
		};
		881233771DF601A700B2EA8E /* Release */ = {
			isa = XCBuildConfiguration;
			buildSettings = {
				ALWAYS_SEARCH_USER_PATHS = NO;
				CLANG_ANALYZER_NONNULL = YES;
				CLANG_CXX_LANGUAGE_STANDARD = "gnu++0x";
				CLANG_CXX_LIBRARY = "libc++";
				CLANG_ENABLE_MODULES = YES;
				CLANG_ENABLE_OBJC_ARC = YES;
				CLANG_WARN_BLOCK_CAPTURE_AUTORELEASING = YES;
				CLANG_WARN_BOOL_CONVERSION = YES;
				CLANG_WARN_COMMA = YES;
				CLANG_WARN_CONSTANT_CONVERSION = YES;
				CLANG_WARN_DEPRECATED_OBJC_IMPLEMENTATIONS = YES;
				CLANG_WARN_DIRECT_OBJC_ISA_USAGE = YES_ERROR;
				CLANG_WARN_DOCUMENTATION_COMMENTS = YES;
				CLANG_WARN_EMPTY_BODY = YES;
				CLANG_WARN_ENUM_CONVERSION = YES;
				CLANG_WARN_INFINITE_RECURSION = YES;
				CLANG_WARN_INT_CONVERSION = YES;
				CLANG_WARN_NON_LITERAL_NULL_CONVERSION = YES;
				CLANG_WARN_OBJC_IMPLICIT_RETAIN_SELF = YES;
				CLANG_WARN_OBJC_LITERAL_CONVERSION = YES;
				CLANG_WARN_OBJC_ROOT_CLASS = YES_ERROR;
				CLANG_WARN_RANGE_LOOP_ANALYSIS = YES;
				CLANG_WARN_STRICT_PROTOTYPES = YES;
				CLANG_WARN_SUSPICIOUS_MOVE = YES;
				CLANG_WARN_SUSPICIOUS_MOVES = YES;
				CLANG_WARN_UNREACHABLE_CODE = YES;
				CLANG_WARN__DUPLICATE_METHOD_MATCH = YES;
				"CODE_SIGN_IDENTITY[sdk=iphoneos*]" = "iPhone Developer";
				COPY_PHASE_STRIP = NO;
				CURRENT_PROJECT_VERSION = 1;
				DEBUG_INFORMATION_FORMAT = "dwarf-with-dsym";
				ENABLE_NS_ASSERTIONS = NO;
				ENABLE_STRICT_OBJC_MSGSEND = YES;
				GCC_C_LANGUAGE_STANDARD = gnu99;
				GCC_NO_COMMON_BLOCKS = YES;
				GCC_WARN_64_TO_32_BIT_CONVERSION = YES;
				GCC_WARN_ABOUT_RETURN_TYPE = YES_ERROR;
				GCC_WARN_UNDECLARED_SELECTOR = YES;
				GCC_WARN_UNINITIALIZED_AUTOS = YES_AGGRESSIVE;
				GCC_WARN_UNUSED_FUNCTION = YES;
				GCC_WARN_UNUSED_VARIABLE = YES;
				IPHONEOS_DEPLOYMENT_TARGET = 10.0;
				MTL_ENABLE_DEBUG_INFO = NO;
				SDKROOT = iphoneos;
				SWIFT_OPTIMIZATION_LEVEL = "-Owholemodule";
				TARGETED_DEVICE_FAMILY = "1,2";
				VALIDATE_PRODUCT = YES;
				VERSIONING_SYSTEM = "apple-generic";
				VERSION_INFO_PREFIX = "";
			};
			name = Release;
		};
		881233791DF601A700B2EA8E /* Debug */ = {
			isa = XCBuildConfiguration;
			buildSettings = {
				CLANG_ENABLE_MODULES = YES;
				CODE_SIGN_IDENTITY = "";
				DEFINES_MODULE = YES;
				DYLIB_COMPATIBILITY_VERSION = 1;
				DYLIB_CURRENT_VERSION = 1;
				DYLIB_INSTALL_NAME_BASE = "@rpath";
				FRAMEWORK_SEARCH_PATHS = (
					"$(inherited)",
					"$(USER_LIBRARY_DIR)/SDKs/ArcGIS/iOS/Frameworks/Dynamic",
				);
				INFOPLIST_FILE = ArcGISToolkit/Info.plist;
				INSTALL_PATH = "$(LOCAL_LIBRARY_DIR)/Frameworks";
				IPHONEOS_DEPLOYMENT_TARGET = 9.0;
				LD_RUNPATH_SEARCH_PATHS = "$(inherited) @executable_path/Frameworks @loader_path/Frameworks";
				PRODUCT_BUNDLE_IDENTIFIER = com.esri.ArcGISToolkit;
				PRODUCT_NAME = "$(TARGET_NAME)";
				SKIP_INSTALL = YES;
				SWIFT_OPTIMIZATION_LEVEL = "-Onone";
				SWIFT_SWIFT3_OBJC_INFERENCE = Default;
				SWIFT_VERSION = 4.0;
			};
			name = Debug;
		};
		8812337A1DF601A700B2EA8E /* Release */ = {
			isa = XCBuildConfiguration;
			buildSettings = {
				CLANG_ENABLE_MODULES = YES;
				CODE_SIGN_IDENTITY = "";
				DEFINES_MODULE = YES;
				DYLIB_COMPATIBILITY_VERSION = 1;
				DYLIB_CURRENT_VERSION = 1;
				DYLIB_INSTALL_NAME_BASE = "@rpath";
				FRAMEWORK_SEARCH_PATHS = (
					"$(inherited)",
					"$(USER_LIBRARY_DIR)/SDKs/ArcGIS/iOS/Frameworks/Dynamic",
				);
				INFOPLIST_FILE = ArcGISToolkit/Info.plist;
				INSTALL_PATH = "$(LOCAL_LIBRARY_DIR)/Frameworks";
				IPHONEOS_DEPLOYMENT_TARGET = 9.0;
				LD_RUNPATH_SEARCH_PATHS = "$(inherited) @executable_path/Frameworks @loader_path/Frameworks";
				PRODUCT_BUNDLE_IDENTIFIER = com.esri.ArcGISToolkit;
				PRODUCT_NAME = "$(TARGET_NAME)";
				SKIP_INSTALL = YES;
				SWIFT_SWIFT3_OBJC_INFERENCE = Default;
				SWIFT_VERSION = 4.0;
			};
			name = Release;
		};
/* End XCBuildConfiguration section */

/* Begin XCConfigurationList section */
		8812336A1DF601A700B2EA8E /* Build configuration list for PBXProject "ArcGISToolkit" */ = {
			isa = XCConfigurationList;
			buildConfigurations = (
				881233761DF601A700B2EA8E /* Debug */,
				881233771DF601A700B2EA8E /* Release */,
			);
			defaultConfigurationIsVisible = 0;
			defaultConfigurationName = Release;
		};
		881233781DF601A700B2EA8E /* Build configuration list for PBXNativeTarget "ArcGISToolkit" */ = {
			isa = XCConfigurationList;
			buildConfigurations = (
				881233791DF601A700B2EA8E /* Debug */,
				8812337A1DF601A700B2EA8E /* Release */,
			);
			defaultConfigurationIsVisible = 0;
			defaultConfigurationName = Release;
		};
/* End XCConfigurationList section */
	};
	rootObject = 881233671DF601A700B2EA8E /* Project object */;
}<|MERGE_RESOLUTION|>--- conflicted
+++ resolved
@@ -122,11 +122,8 @@
 				88B689F71E96EFD700B67FAB /* Scalebar.swift */,
 				88B689FB1E96EFD700B67FAB /* UnitsViewController.swift */,
 				88DBC29E1FE83D4400255921 /* JobManager.swift */,
-<<<<<<< HEAD
 				883EA74820741A4C006D6F72 /* PopupController.swift */,
-=======
 				2140781B209B628200FBFDCC /* TimeSlider.swift */,
->>>>>>> c2f9494f
 			);
 			name = Components;
 			sourceTree = "<group>";
