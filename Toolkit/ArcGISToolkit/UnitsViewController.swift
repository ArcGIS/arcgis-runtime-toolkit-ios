// Copyright 2017 Esri.

// Licensed under the Apache License, Version 2.0 (the "License");
// you may not use this file except in compliance with the License.
// You may obtain a copy of the License at
// http://www.apache.org/licenses/LICENSE-2.0

// Unless required by applicable law or agreed to in writing, software
// distributed under the License is distributed on an "AS IS" BASIS,
// WITHOUT WARRANTIES OR CONDITIONS OF ANY KIND, either express or implied.
// See the License for the specific language governing permissions and
// limitations under the License.

import UIKit
import class ArcGIS.AGSUnit

/// The protocol you implement to respond as the user interacts with the units
/// view controller.
public protocol UnitsViewControllerDelegate: class {
    /// Tells the delegate that the user has cancelled selecting a unit.
    ///
    /// - Parameter unitsViewController: The current units view controller.
    func unitsViewControllerDidCancel(_ unitsViewController: UnitsViewController)
    /// Tells the delegate that the user has selected a unit.
    ///
    /// - Parameters:
    ///   - unitsViewController: The current units view controller.
    func unitsViewControllerDidSelectUnit(_ unitsViewController: UnitsViewController)
}

/// A view controller for selecting a unit from a list of units.
public class UnitsViewController: TableViewController {
    /// The delegate of the units view controller.
    public weak var delegate: UnitsViewControllerDelegate?
    
    /// The units presented to the user.
    public var units = [AGSUnit]() {
        didSet {
            guard isViewLoaded else { return }
            tableView.reloadData()
        }
    }
    
    /// The currently selected unit.
    public var selectedUnit: AGSUnit? {
        didSet {
            guard selectedUnit != oldValue else { return }
            selectedUnitDidChange(oldValue)
        }
    }
    
    /// The units that match the search predicate or `nil` if the search field
    /// is empty.
    private var filteredUnits: [AGSUnit]? {
        didSet {
            guard filteredUnits != oldValue else { return }
            tableView.reloadData()
        }
    }
    
    /// The search controller used by the units view controller. 
    private var searchController: UISearchController? {
        get {
            if #available(iOS 11.0, *) {
                return navigationItem.searchController
            } else {
                return _searchController
            }
        }
        set {
            if #available(iOS 11.0, *) {
                navigationItem.searchController = newValue
            } else {
                _searchController = newValue
            }
        }
    }
    /// This property is an implementation detail of `searchController`. Do not
    /// use it directly.
    private var _searchController: UISearchController?
    
    /// Called in response to the Cancel button being tapped.
    @objc private func cancel() {
        delegate?.unitsViewControllerDidCancel(self)
    }
    
    /// Called in response to `selectedUnit` changing.
    ///
    /// - Parameter previousSelectedUnit: The previous value of `selectedUnit`.
    private func selectedUnitDidChange(_ previousSelectedUnit: AGSUnit?) {
        guard isViewLoaded else { return }
        var indexPaths = [IndexPath]()
        if let unit = previousSelectedUnit, let indexPath = indexPath(for: unit) {
            indexPaths.append(indexPath)
        }
        if let unit = selectedUnit, let indexPath = indexPath(for: unit) {
            indexPaths.append(indexPath)
        }
        guard !indexPaths.isEmpty else { return }
        tableView.reloadRows(at: indexPaths, with: .automatic)
    }
    
    override init(nibName nibNameOrNil: String?, bundle nibBundleOrNil: Bundle?)   {
        super.init(nibName: nibNameOrNil, bundle: nibBundleOrNil)
        sharedInitialization()
    }
    
    required public init?(coder aDecoder: NSCoder) {
        super.init(coder: aDecoder)
        sharedInitialization()
    }
    
<<<<<<< HEAD
    private func sharedInitialization(){
        
        let linearUnitIDs : [AGSLinearUnitID] = [.centimeters, .feet, .inches, .kilometers, .meters, .miles, .millimeters, .nauticalMiles, .yards]
        
        linearUnits = linearUnitIDs.compactMap {
            AGSLinearUnit(unitID: $0)
            }.sorted{ $0.pluralDisplayName < $1.pluralDisplayName }
        
        let areaUnitIDs : [AGSAreaUnitID] = [.acres, .hectares, .squareCentimeters, .squareDecimeters, .squareFeet, .squareKilometers, .squareMeters, .squareMillimeters, .squareMiles, .squareYards]
        
        areaUnits = areaUnitIDs.compactMap {
            AGSAreaUnit(unitID: $0)
            }.sorted{ $0.pluralDisplayName < $1.pluralDisplayName }
        
        let angularUnitIDs : [AGSAngularUnitID] = [.degrees, .grads, .minutes, .radians, .seconds]
        
        angularUnits = angularUnitIDs.compactMap {
            AGSAngularUnit(unitID: $0)
            }.sorted{ $0.pluralDisplayName < $1.pluralDisplayName }
=======
    private func sharedInitialization() {
        title = "Units"
        navigationItem.leftBarButtonItem = UIBarButtonItem(barButtonSystemItem: .cancel, target: self, action: #selector(UnitsViewController.cancel))
        definesPresentationContext = true
        searchController = makeSearchController()
    }
    
    /// Creates a search controller for searching the list of units.
    ///
    /// - Returns: A configured search controller.
    private func makeSearchController() -> UISearchController {
        let searchController = UISearchController(searchResultsController: nil)
        searchController.dimsBackgroundDuringPresentation = false
        searchController.hidesNavigationBarDuringPresentation = false
        searchController.searchResultsUpdater = self
        
        let searchBar = searchController.searchBar
        searchBar.spellCheckingType = .no
        searchBar.autocapitalizationType = .none
        searchBar.autocorrectionType = .no
>>>>>>> cca20b26
        
        return searchController
    }
    
    override public func viewDidLoad() {
        super.viewDidLoad()
        
        if #available(iOS 11.0, *) {
            // Nothing to do!
        } else {
            tableView.tableHeaderView = searchController?.searchBar
        }
    }
    
    // MARK: TableView delegate/datasource methods
    
<<<<<<< HEAD
    func tableView(_ tableView: UITableView, didSelectRowAt indexPath: IndexPath) {
=======
    public func tableView(_ tableView: UITableView, didSelectRowAt indexPath: IndexPath) {
>>>>>>> cca20b26
        // when the user taps on a unit
        //
        tableView.deselectRow(at: indexPath, animated: true)
        let unit = unitForCell(at: indexPath)
        guard unit != selectedUnit else { return }
        selectedUnit = unit
        // If the search controller is still active, the delegate will not be
        // able to dismiss us, if desired.
        searchController?.isActive = false
        delegate?.unitsViewControllerDidSelectUnit(self)
    }
    
    override public func tableView(_ tableView: UITableView, numberOfRowsInSection section: Int) -> Int {
        return filteredUnits?.count ?? units.count
    }
    
    override public func tableView(_ tableView: UITableView, cellForRowAt indexPath: IndexPath) -> UITableViewCell {
        let unit = unitForCell(at: indexPath)
        let cell = tableView.dequeueReusableCell(withIdentifier: cellReuseIdentifier, for: indexPath)
        cell.textLabel?.text = unit.pluralDisplayName
        cell.accessoryType = unit == selectedUnit ? .checkmark : .none
        return cell
    }
    
    // MARK: IndexPath -> Info
    
    /// Returns the index path of the cell corresponding to the given unit.
    ///
    /// - Parameter unit: A unit.
    /// - Returns: An index path or `nil` if there is no cell corresponding to
    /// the given unit.
    private func indexPath(for unit: AGSUnit) -> IndexPath? {
        if let filteredUnits = filteredUnits {
            if let row = filteredUnits.index(of: unit) {
                return IndexPath(row: row, section: 0)
            } else {
                return nil
            }
        } else if let row = units.index(of: unit) {
            return IndexPath(row: row, section: 0)
        } else {
            return nil
        }
    }
    
    /// The unit for the cell at the given index path.
    ///
    /// - Parameter indexPath: An index path.
    /// - Returns: The unit corresponding to the cell at the given index path.
    private func unitForCell(at indexPath: IndexPath) -> AGSUnit {
        return filteredUnits?[indexPath.row] ?? units[indexPath.row]
    }
}

extension UnitsViewController: UISearchResultsUpdating {
    public func updateSearchResults(for searchController: UISearchController) {
        if let text = searchController.searchBar.text?.trimmingCharacters(in: .whitespaces),
            !text.isEmpty {
            filteredUnits = units.filter {
                $0.pluralDisplayName.range(of: text, options: .caseInsensitive) != nil
            }
        } else {
            filteredUnits = nil
        }
    }
}<|MERGE_RESOLUTION|>--- conflicted
+++ resolved
@@ -110,27 +110,6 @@
         sharedInitialization()
     }
     
-<<<<<<< HEAD
-    private func sharedInitialization(){
-        
-        let linearUnitIDs : [AGSLinearUnitID] = [.centimeters, .feet, .inches, .kilometers, .meters, .miles, .millimeters, .nauticalMiles, .yards]
-        
-        linearUnits = linearUnitIDs.compactMap {
-            AGSLinearUnit(unitID: $0)
-            }.sorted{ $0.pluralDisplayName < $1.pluralDisplayName }
-        
-        let areaUnitIDs : [AGSAreaUnitID] = [.acres, .hectares, .squareCentimeters, .squareDecimeters, .squareFeet, .squareKilometers, .squareMeters, .squareMillimeters, .squareMiles, .squareYards]
-        
-        areaUnits = areaUnitIDs.compactMap {
-            AGSAreaUnit(unitID: $0)
-            }.sorted{ $0.pluralDisplayName < $1.pluralDisplayName }
-        
-        let angularUnitIDs : [AGSAngularUnitID] = [.degrees, .grads, .minutes, .radians, .seconds]
-        
-        angularUnits = angularUnitIDs.compactMap {
-            AGSAngularUnit(unitID: $0)
-            }.sorted{ $0.pluralDisplayName < $1.pluralDisplayName }
-=======
     private func sharedInitialization() {
         title = "Units"
         navigationItem.leftBarButtonItem = UIBarButtonItem(barButtonSystemItem: .cancel, target: self, action: #selector(UnitsViewController.cancel))
@@ -151,7 +130,6 @@
         searchBar.spellCheckingType = .no
         searchBar.autocapitalizationType = .none
         searchBar.autocorrectionType = .no
->>>>>>> cca20b26
         
         return searchController
     }
@@ -168,11 +146,7 @@
     
     // MARK: TableView delegate/datasource methods
     
-<<<<<<< HEAD
-    func tableView(_ tableView: UITableView, didSelectRowAt indexPath: IndexPath) {
-=======
     public func tableView(_ tableView: UITableView, didSelectRowAt indexPath: IndexPath) {
->>>>>>> cca20b26
         // when the user taps on a unit
         //
         tableView.deselectRow(at: indexPath, animated: true)
